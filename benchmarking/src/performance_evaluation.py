import abc
import json
import os
import random
import re
import threading
import time
import yaml
from typing import Any, Dict, List, Tuple

from pathlib import Path
file_location = Path(__file__).parent.resolve()

import pandas as pd
from tqdm import tqdm
import transformers
from langchain.prompts import PromptTemplate

from llmperf import common_metrics
from llmperf.sambanova_client import llm_request
from llmperf.models import RequestConfig
import llmperf.utils as utils
from llmperf.utils import LLMPerfResults, flatten, get_tokenizer

import logging
logging.basicConfig(
    level=logging.INFO,
    format="%(asctime)s [%(levelname)s] %(message)s",
    handlers=[logging.StreamHandler()],
)
logger = logging.getLogger(__name__)
transformers.logging.set_verbosity_error()

SYSTEM_PROMPT_PATH = os.path.join(file_location, "../prompts/system-prompt_template.yaml")
USER_PROMPT_PATH = os.path.join(file_location, "../prompts/user-prompt_template.yaml")

class BasePerformanceEvaluator(abc.ABC):
    def __init__(
        self,
        model_name: str,
        results_dir: str,
        num_workers: int,
        user_metadata: Dict[str, Any] = {},
        llm_api: str = "sambastudio",
        is_stream_mode: bool = True,
        timeout: int = 600,
    ):
        self.model_name = model_name
        self.results_dir = results_dir
        self.num_workers = num_workers
        self.user_metadata = user_metadata
        self.llm_api = llm_api
        self.is_stream_mode = is_stream_mode
        self.timeout = timeout
        self.tokenizer = get_tokenizer(self.model_name)

        # To be set upon saving of results
        self.summary_file_path = None
        self.individual_responses_file_path = None

    def get_token_length(self, input_text: str) -> int:
        return len(self.tokenizer.encode(input_text))

    @abc.abstractmethod
    def create_output_filename(self, *args, **kwargs):
        pass

    @abc.abstractmethod
    def run_benchmark(self, sampling_params: Dict = {}, *args, **kwargs):
        pass

    @abc.abstractmethod
    def get_token_throughput_latencies(self, *args, **kwargs):
        pass

    @abc.abstractmethod
    def build_request_configs(self, *args, **kwargs):
        pass

    @abc.abstractmethod
    def build_prompt(self, *args, **kwargs):
        pass
    
    def adjust_to_exact_tokens(self, text: str, target_token_count: int) -> str:
        """Modifies original text to desired number of output tokens based on corresponding tokenizer.
        For smaller outputs, process trims original text. 
        For larger outputs, process pads original text with multiple pad tokens.

        Args:
            text (str): text to adjust
            target_token_count (int): number of desired tokens

        Returns:
            str: adjusted text
        """
        tokens = self.tokenizer.tokenize(text)
        token_count = len(tokens)

        if token_count > target_token_count:
            # Trim the text
            tokens = tokens[:target_token_count-1]
        elif token_count < target_token_count:
            # Pad the text
            pad_token = self.tokenizer.pad_token if self.tokenizer.pad_token else "<pad>"
            tokens += [pad_token] * (target_token_count - token_count - 1)
        
        # Convert tokens back to text
        adjusted_text = self.tokenizer.convert_tokens_to_string(tokens)
        
        # Validate token count
        assert len(self.tokenizer.tokenize(adjusted_text)) == (target_token_count - 1), "Token count mismatch!"
        
        return adjusted_text

    def send_requests(
        self,
        request_config_batch: list,
        completed_requests: list,
        progress_bar: tqdm,
        start_time: float,
    ) -> None:
        """Sends multiple requests to LLM and collects results

        Args:
            request_config_batch (list): list of request configs for LLM calls
            completed_requests (list): list of completed outputs from requests
            progress_bar (tqdm): progress bar
            start_time (float): start time of the process
        """
        for request_config in request_config_batch:
            if time.monotonic() - start_time >= self.timeout:
                break
            req_metrics = llm_request(request_config, self.tokenizer)
            completed_requests.extend([req_metrics[0]])
            progress_bar.update(1)

    def build_metrics_summary(
        self,
        metrics: List[Dict[str, Any]],
        start_time: time,
        end_time: time,
    ) -> Dict[str, Any]:
        """Builds a summary of metrics from a list of dictionaries.

        This function takes a list of dictionaries, each representing a metric, and a start and end time.
        It filters out any metrics that resulted in an error, calculates descriptive statistics for a
        number of metrics, and records various other metrics such as the number of requests started,
        the error rate and count, the overall throughput, and the number of completed requests.

        Parameters:
        metrics (List[Dict[str, Any]]): A list of dictionaries, each representing a metric.
        start_time (time): The start time of the metrics collection.
        end_time (time): The end time of the metrics collection.

        Returns:
        Dict[str, Any]: A dictionary containing the summary metrics.
        """
        # Create empty metrics summary to be filled and returned
        metrics_summary = {}

        # Create base df from metrics returned from request responses
        raw_df = pd.DataFrame(metrics)

        # Remove errored requests
        metrics_df = raw_df[raw_df[common_metrics.ERROR_CODE].isna()]

        # Record descriptive statistics for the metrics in the following list
        for metric in [
            common_metrics.TTFT,
            common_metrics.E2E_LAT,
            common_metrics.REQ_OUTPUT_THROUGHPUT,
            common_metrics.NUM_INPUT_TOKENS,
            common_metrics.NUM_OUTPUT_TOKENS,
        ]:
            logger.info(f"Building Metrics Summary for metric: {metric}")
            metrics_summary[metric] = {}

            # Get flattened list from metric column in metrics df
            series = pd.Series(list(flatten(metrics_df[metric]))).dropna()

            # Generate statistics for specific metric
            quantiles = series.quantile([0.25, 0.5, 0.75, 0.9, 0.95, 0.99]).round(4).to_dict()
            quantiles_reformatted_keys = {}
            for quantile, value in quantiles.items():
                reformatted_key = f"p{int(quantile * 100)}"
                logger.info(f"    {reformatted_key} = {value}")
                quantiles_reformatted_keys[reformatted_key] = value
            metrics_summary[metric]["quantiles"] = quantiles_reformatted_keys

            series_mean = round(series.mean(),4)
            logger.info(f"    mean = {series_mean}")
            metrics_summary[metric]["mean"] = series_mean

            series_min = round(series.min(),4)
            logger.info(f"    min = {series_min}")
            metrics_summary[metric]["min"] = series_min

            series_max = round(series.max(),4)
            logger.info(f"    max = {series_max}")
            metrics_summary[metric]["max"] = series_max

            series_std = round(series.std(),4)
            logger.info(f"    stddev = {series_std}")
            metrics_summary[metric]["stddev"] = series_std

        # Record number of requests started
        metrics_summary[common_metrics.NUM_REQ_STARTED] = len(metrics)

        # Record error count and rate
        error_codes = raw_df[common_metrics.ERROR_CODE].dropna()
        num_errors = len(error_codes)
        metrics_summary[common_metrics.ERROR_RATE] = (
            num_errors / len(metrics) if len(metrics) else 0
        )
        metrics_summary[common_metrics.NUM_ERRORS] = num_errors
        logger.info(f"Number Of Errored Requests: {num_errors}")

        # Record specific error code frequencies
        error_code_frequency = dict(error_codes.value_counts())
        if num_errors:
            error_code_frequency = dict(error_codes.value_counts())
            logger.error("Error Code Frequency")
            logger.error(error_code_frequency)
        metrics_summary[common_metrics.ERROR_CODE_FREQ] = str(error_code_frequency)

        # Record overall throughput
        overall_output_throughput = round(metrics_df[common_metrics.NUM_OUTPUT_TOKENS].sum() / (end_time - start_time),4)
        logger.info(f"Overall Output Throughput: {overall_output_throughput}")
        metrics_summary[common_metrics.OUTPUT_THROUGHPUT] = overall_output_throughput

        # Record number of requests completed
        num_completed_requests = len(metrics_df)
        num_completed_requests_per_min = round(num_completed_requests / (end_time - start_time) * 60,4)
        logger.info(f"Number Of Completed Requests: {num_completed_requests}")
        logger.info(f"Number Of Concurrent Workers: {self.num_workers}")
        logger.info(f"Completed Requests Per Minute: {num_completed_requests_per_min}")

        metrics_summary[common_metrics.NUM_COMPLETED_REQUESTS] = num_completed_requests
        metrics_summary[common_metrics.COMPLETED_REQUESTS_PER_MIN] = (
            num_completed_requests_per_min
        )

        return metrics_summary

    def save_results(self, filename: str, summary: dict, individual_responses: list[dict]) -> None:
        """Save the performance evaluation results to a file.

        Args:
            filename (str): The base name of the file to save the results to.
            summary (dict): A dictionary containing the summary of the performance evaluation.
            individual_responses (list): A list of individual responses from the performance evaluation.

        Returns:
            None

        Raises:
            ValueError: If the results directory does not exist or is not a directory.
        """
        filename = re.sub(r"[^\w\d-]+", "-", filename)
        filename = re.sub(r"-{2,}", "-", filename)
        summary_filename = f"{filename}_summary"
        individual_responses_filename = f"{filename}_individual_responses"

        # Update to metadata.
        summary.update(self.user_metadata)

        results = LLMPerfResults(name=summary_filename, metadata=summary)
        results_dir = Path(self.results_dir)
        if not results_dir.exists():
            results_dir.mkdir(parents=True)
        elif not results_dir.is_dir():
            raise ValueError(f"{results_dir} is not a directory")

        try:
            self.summary_file_path = f"{results_dir}/{summary_filename}.json"
            with open(self.summary_file_path, "w") as f:
                json.dump(results.to_dict(), f, indent=4, default=str)
        except Exception as e:
            logger.error(results.to_dict())
            raise e

        try:
            self.individual_responses_file_path = (
                f"{results_dir}/{individual_responses_filename}.json"
            )
            with open(self.individual_responses_file_path, "w") as f:
                json.dump(individual_responses, f, indent=4)
        except Exception as e:
            logger.error(individual_responses)
            raise e


class CustomPerformanceEvaluator(BasePerformanceEvaluator):
    def __init__(self, input_file_path: str, *args, **kwargs):
        super().__init__(*args, **kwargs)
        self.file_name = os.path.basename(input_file_path)
        self.dataset = self.read_dataset(input_file_path)
        self.prompt_key = list(self.dataset[0].keys())[0]

    @staticmethod
    def read_dataset(input_file_path: str) -> List[Dict]:
        """Utility function for reading in the `.jsonl` file provided by the user for custom dataset evaluation.

        Args:
            input_file_path (str): The absolute file path of the input file provided by the user

        Returns:
            List[Dict]: A list of json objects (python dictionaries) containing the individual prompts the user wants to evaluate on
        """
        with open(input_file_path, "r") as file:
            data = [json.loads(line) for line in file]
        return data

    def create_output_filename(self) -> str:
        """Utility for creating a unique filename for a custom benchmarking experiment with a dataset.

        Returns:
            str: Filename for the custom benchmark run.
        """
        generation_mode = ""
        if self.is_stream_mode:
            generation_mode = "stream"
    
        return f"{self.model_name}_{self.file_name}_{self.num_workers}_{generation_mode}"

    def run_benchmark(self, sampling_params: Dict[str, Any]) -> None:
        """Run a benchmark test for the specified LLM using a custom dataset provided by the user.

        Args:
            sampling_params (Dict[str, Any]): The sampling parameters in JSON format.

        Returns:
            None
        """
        # Calculate performance metrics individually and summary
        summary, individual_responses = self.get_token_throughput_latencies(
            sampling_params=sampling_params,
        )

        # Save benchmarking results to the specified results directory, it it exists
        if self.results_dir:
            filename = self.create_output_filename()
            self.save_results(filename, summary, individual_responses)

    def get_token_throughput_latencies(
        self, sampling_params: Dict[str, Any]
    ) -> Tuple[Dict[str, Any], List[Tuple[Dict[str, Any], str, RequestConfig]]]:
        """This function is used to measure the token throughput and latencies.

        Args:
            sampling_params (Dict[str, Any]): A dictionary containing the parameters for sampling.

        Returns:
            Tuple[Dict[str, Any], List[Dict[str, Any]]]: A tuple containing metadata and completed requests.

        Raises:
            Exception: If an unexpected error happens when executing requests.

        Note:
            This function uses threading to send requests concurrently. It splits the total request count evenly among the threads.
            If there is a remainder, it assigns one extra request to the first threads.
        """
        random.seed(11111)
        start_time = time.monotonic()

        request_configs = self.build_request_configs(
            sampling_params,
        )

        # Get batch size details
        total_request_count = len(request_configs)
        requests_per_thread = total_request_count // self.num_workers
        remainder = total_request_count % self.num_workers

        request_config_batches = []
        idx = 0
        for worker in range(self.num_workers):
            num_requests_for_thread = requests_per_thread + (
                1 if worker < remainder else 0
            )
            request_config_batch = request_configs[
                idx : idx + num_requests_for_thread
            ].copy()
            idx = idx + num_requests_for_thread
            request_config_batches.append(request_config_batch)

        threads = []
        completed_requests = []
        progress_bar = tqdm(total=total_request_count, desc="Running Requests")

        for request_config_batch in request_config_batches:
            thread = threading.Thread(
                target=self.send_requests,
                args=(
                    request_config_batch,
                    completed_requests,
                    progress_bar,
                    start_time,
                ),
            )
            threads.append(thread)
            thread.start()

        for thread in threads:
            thread.join()

        if completed_requests[0]["error_code"]:
            raise Exception(
                f"Unexpected error happened when executing requests: {completed_requests[0]['error_code']}. Additional message: {completed_requests[0]['error_msg']}"
            )

        end_time = time.monotonic()
        logger.info("Tasks Executed!")
        logger.info(
            f"Results for token benchmark for {self.model_name} queried with the {self.llm_api} api."
        )
        results = self.build_metrics_summary(
            completed_requests,
            start_time,
            end_time,
        )

        metadata = {
            "model": self.model_name,
            "num_concurrent_workers": self.num_workers,
            "results": results,
            "request_count": len(self.dataset),
            "sampling_params": sampling_params,
        }

        metadata["results"]

        return metadata, completed_requests

    def build_request_configs(
        self, sampling_params: Dict[str, Any]
    ) -> List[RequestConfig]:
        """Builds a list of request configs for the LLM API. This method iterates through the provided dataset and builds a
        RequestConfig object for each data point. The RequestConfig object contains the necessary information to send a
        request to the LLM API, including the model name, prompt, sampling parameters, LLM API endpoint, generation mode,
        and number of concurrent workers. The method returns a list of these RequestConfig objects.

        Args:
            sampling_params (Dict[str, Any]): A dictionary of sampling parameters to be passed into the RequestConfig constructor.

        Returns:
            List[RequestConfig]: A list of RequestConfig objects, each representing a request to the LLM API.
        """
        # Empty list to be filled with valid request configs and then returned
        request_configs = []

        # Iterate through data points and build a request config for each
        for data_point in self.dataset:

            # Apply prompt templating to get final prompt to send to LLM API along with tokenized prompt length
            prompt_tuple = self.build_prompt(raw_prompt=data_point[self.prompt_key])

            request_config = RequestConfig(
                model=self.model_name,
                prompt_tuple=prompt_tuple,
                sampling_params=sampling_params,
                llm_api=self.llm_api,
                is_stream_mode=self.is_stream_mode,
                num_concurrent_workers=self.num_workers,
            )

            request_configs.append(request_config)

        return request_configs

    def build_prompt(self, raw_prompt: str) -> Tuple[str, int]:
        """Builds an input prompt from the given raw prompt by applying prompt templating based on the model type.

        Args:
        - raw_prompt (str): The raw input prompt to be used in building a processed input prompt.

        Returns:
        - A tuple containing the processed prompt and the token length of the prompt.

        Description:
        This method builds a prompt for the given raw prompt based on the model type.
        It checks if the model type is'mistral' or 'llama3' and applies specific templating for those models.
        For other models, it applies a default templating.
        The method returns a tuple containing the processed prompt and the token length of the prompt.
        """

        sys_prompt_template = "You are a helpful assistant that provides concise and helpful assistance on a variety of subjects"

        # Specific prompt templating for mistral models
        if utils.MODEL_TYPE_IDENTIFIER["mistral"] in self.model_name.lower():
            prompt = "[INST]" + raw_prompt + "[/INST]"

        # Specific prompt templating for Llama-3 models
        elif utils.MODEL_TYPE_IDENTIFIER["llama3"] in self.model_name.lower():
            system_prompt = f"<|begin_of_text|><|start_header_id|>system<|end_header_id|>{sys_prompt_template}<|eot_id|>"

            prompt = (
                system_prompt
                + "<|start_header_id|>user<|end_header_id|>"
                + raw_prompt
                + "<|eot_id|><|start_header_id|>assistant<|end_header_id|>"
            )

        # Specific prompt templating for Llama-2 models
        elif utils.MODEL_TYPE_IDENTIFIER["llama2"] in self.model_name.lower():
            system_prompt = f"[INST]<<SYS>>{sys_prompt_template}<</SYS>>"
            prompt = system_prompt + raw_prompt + "[/INST]"

        # Prompt templating for other models (Deepseek, Solar, Eeve)
        else:
            system_prompt = f"{sys_prompt_template}"
            prompt = system_prompt + raw_prompt

        return (prompt, self.get_token_length(prompt))


class SyntheticPerformanceEvaluator(BasePerformanceEvaluator):

    def __init__(self, *args, **kwargs):
        super().__init__(*args, **kwargs)

    def create_output_filename(
        self, num_input_tokens: int, num_output_tokens: int
    ) -> str:
        """Utility for creating a unique filename for a synthetic benchmarking experiment given user specified params.

        Returns:
            str: Filename for the synthetic benchmark run.
        """
        generation_mode = ""
        if self.is_stream_mode:
            generation_mode  = "stream"
        
        return f"{self.model_name}_{num_input_tokens}_{num_output_tokens}_{self.num_workers}_{generation_mode}"

    def run_benchmark(
        self,
        num_input_tokens: int,
        num_output_tokens: int,
        num_requests: int,
        sampling_params: Dict[str, Any],
    ) -> tuple:
        """Run a benchmark test for the specified LLM using synthetically generated data.

        Args:
            num_input_tokens (int): The number of input tokens to be sent.
            num_output_tokens (int): The number of output tokens to be received.
            num_requests (int): The number of requests to be made.
            sampling_params (str): The sampling parameters in JSON format.

        Raises:
            ValueError: If the number of input tokens is less than 40.

        Returns:
            summary (dict): structure with performance metrics and stats for the run
            individual_responses (tuple): list of performance metrics per request
        """
        if num_input_tokens < 40:
            raise ValueError(
                "The minimum number of input tokens that will be sent is 40"
                " because of the prompting logic right now"
            )

        # Calculate performance metrics individually and summary
        summary, individual_responses = self.get_token_throughput_latencies(
            num_input_tokens=num_input_tokens,
            num_output_tokens=num_output_tokens,
            num_requests=num_requests,
            sampling_params=sampling_params,
        )

        if self.results_dir:
            filename = self.create_output_filename(num_input_tokens, num_output_tokens)
            self.save_results(filename, summary, individual_responses)
            
        return summary, individual_responses

    def get_token_throughput_latencies(
        self,
        num_input_tokens: int,
        num_output_tokens: int,
        num_requests: int,
        sampling_params: dict,
    ) -> Tuple[Dict[str, Any], List[Tuple[Dict[str, Any], str, RequestConfig]]]:
        """This function runs a token benchmark for the given model and API,
        measuring the throughput and latencies for the specified number of input and output tokens,
        and the specified number of requests.

        Args:
            num_input_tokens (int): The user specified number of input tokens.
            num_output_tokens (int): The user specified number of output tokens.
            num_requests (int): The user specified number of requests to run.
            sampling_params (dict): User specified sampling parameters for generation.

        Returns:
            metadata (dict): A dictionary containing the results of the benchmark,
                            including the model name, number of concurrent workers,
                            results, number of input tokens, number of output tokens,
                            and additional sampling parameters.
            completed_requests (list): A list of completed requests.

        Raises:
            Exception: If an unexpected error occurs during the execution of requests.
        """
        random.seed(11111)
        start_time = time.monotonic()

        # Build the request config objects that are to be sent to the LLM API endpoint
        request_configs = self.build_request_configs(
            num_requests, num_input_tokens, num_output_tokens, sampling_params
        )

        # Get the request counts in order to place them into threads to be executed in batches
        total_request_count = len(request_configs)
        requests_per_thread = total_request_count // self.num_workers
        remainder = total_request_count % self.num_workers

        # Set up empty batch array and index for a sliding window of request selection
        request_config_batches = []
        idx = 0

        # Create batches of requests for each worker
        for worker in range(self.num_workers):
            num_requests_for_thread = requests_per_thread + (
                1 if worker < remainder else 0
            )
            request_config_batch = request_configs[
                idx : idx + num_requests_for_thread
            ].copy()
            idx = idx + num_requests_for_thread
            request_config_batches.append(request_config_batch)

        # Create empty `threads` and `completed_requests` arrays to be populated with execution threads and
        # completed requests respectively
        threads = []
        completed_requests = []
        progress_bar = tqdm(total=total_request_count, desc="Running Requests")

        # Send request threads and add to the threads array
        for request_config_batch in request_config_batches:
            thread = threading.Thread(
                target=self.send_requests,
                args=(
                    request_config_batch,
                    completed_requests,
                    progress_bar,
                    start_time,
                ),
            )
            threads.append(thread)
            thread.start()

        # Wait for all threads to complete
        for thread in threads:
            thread.join()

        # Error handling
        if completed_requests[0]["error_code"]:
            raise Exception(
                f"Unexpected error happened when executing requests: {completed_requests[0]['error_code']}. Additional message: {completed_requests[0]['error_msg']}"
            )

        # Capture end time and notify user
        end_time = time.monotonic()
        logger.info("Tasks Executed!")
        logger.info(
            f"Results for token benchmark for {self.model_name} queried with the {self.llm_api} api."
        )

        # Build a metrics summary for the results of the benchmarking run
        results = self.build_metrics_summary(
            completed_requests,
            start_time,
            end_time,
        )

        # Construct metadata payload to be returned
        metadata = {
            "model": self.model_name,
            "num_concurrent_workers": self.num_workers,
            "results": results,
            "num_input_tokens": num_input_tokens,
            "num_output_tokens": num_output_tokens,
            "additional_sampling_params": sampling_params,
        }

        return metadata, completed_requests

    def build_request_configs(
        self,
        num_requests: int,
        input_token_count: int,
        output_token_count: int,
        sampling_params: dict,
    ) -> List[RequestConfig]:
        """Builds a list of request configuration objects used to send requests to the LLM. It iterates through the specified
        number of requests, builds an input prompt for each request, updates the sampling parameters with the maximum number
        of tokens to generate, and then creates the request configuration object. The request configurations are then returned
        as a list.

        Args:
            num_requests (int): The number of request configurations to build.
            input_token_count (int): The number of input tokens to use when building the prompt.
            output_token_count (int): The number of output tokens each request should return.
            sampling_params (dict): A dictionary of sampling parameters for the LLM.

        Returns:
            List[RequestConfig]: A list of request configurations, each containing the model name, prompt, sampling parameters,
            LLM API, generation mode, and number of concurrent workers.
        """
        # Empty list to be filled with valid request configs and then returned
        request_configs = []

        # Iterate through data points and build a request config for each
        for _ in range(num_requests):

            # Build input prompt to be sent in LLM request
            prompt_tuple = self.build_prompt(input_token_count)

            # Add max_tokens_to_generate to `sampling_params` dictionary
            if self.llm_api == "fastapi":
                updated_sampling_params = {
                    "max_tokens": output_token_count,
                }
            else:
                updated_sampling_params = {
                    "max_tokens_to_generate": output_token_count,
                }
            updated_sampling_params.update(sampling_params)

            # Create request config object
            request_config = RequestConfig(
                model=self.model_name,
                prompt_tuple=prompt_tuple,
                sampling_params=updated_sampling_params,
                llm_api=self.llm_api,
                is_stream_mode=self.is_stream_mode,
                num_concurrent_workers=self.num_workers,
            )

            request_configs.append(request_config)

        return request_configs

    def build_prompt(
        self, num_input_tokens: int
    ) -> Tuple[str, int]:
        """Synthesizes an input prompt for the LLM to be queried. This prompt is created by repeating a prompt_template
        multiple times to reach a user set input_token_count. Depending on the LLM being queried, there may be an added
        system prompt.

        The method generates a prompt based on the model type and the provided input and output token counts.
        For Mistral models, a fixed prompt template is used.
        For Llama3 models, a system prompt is generated and the user input is appended.
        For other models, a system prompt is generated and the user input is appended.

        Args:
            num_input_tokens (int): The user specified length of the input prompt.
            num_output_tokens (int): The number of tokens for the model to generate.

        Returns:
            Tuple[str, int]: A tuple containing the generated prompt and its length in tokens.
        """

        # Load from prompt files
        prompt_template = yaml.safe_load(PromptTemplate.from_file(USER_PROMPT_PATH).template)['template']

        #  Adjust prompt according to desired input tokens
        full_input_prompt = self.adjust_to_exact_tokens(prompt_template, num_input_tokens)
<<<<<<< HEAD
        full_input_prompt_token_length = self.get_token_length(full_input_prompt)
        
        return (full_input_prompt, full_input_prompt_token_length)
=======
                
        return (full_input_prompt, self.get_token_length(full_input_prompt))
>>>>>>> 860c7168
<|MERGE_RESOLUTION|>--- conflicted
+++ resolved
@@ -767,11 +767,5 @@
 
         #  Adjust prompt according to desired input tokens
         full_input_prompt = self.adjust_to_exact_tokens(prompt_template, num_input_tokens)
-<<<<<<< HEAD
-        full_input_prompt_token_length = self.get_token_length(full_input_prompt)
-        
-        return (full_input_prompt, full_input_prompt_token_length)
-=======
                 
-        return (full_input_prompt, self.get_token_length(full_input_prompt))
->>>>>>> 860c7168
+        return (full_input_prompt, self.get_token_length(full_input_prompt))