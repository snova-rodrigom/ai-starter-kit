--- conflicted
+++ resolved
@@ -22,11 +22,7 @@
     sampling_params: Optional[Dict[str, Any]] = None
     llm_api: Optional[str] = None
     is_stream_mode: Optional[bool] = None
-<<<<<<< HEAD
-    num_concurrent_requests: int = None
-=======
-    num_concurrent_workers: Optional[int] = None
->>>>>>> 34058c0c
+    num_concurrent_requests: Optional[int] = None
     metadata: Optional[Dict[str, Any]] = None
 
 
